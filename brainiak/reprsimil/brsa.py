--- conflicted
+++ resolved
@@ -506,11 +506,9 @@
             # If a set of regressors for non-interested signals is not
             # provided, then we simply include one baseline for each run.
             X0 = X_base
-<<<<<<< HEAD
+
             logger.info('You did not provide time series of no interest '
-=======
-            logger.info('You did not provide time seres of no interest '
->>>>>>> 0db9dd11
+
                         'such as DC component. One trivial regressor of'
                         ' DC component is included for further modeling.'
                         ' The final covariance matrix won''t '
@@ -597,36 +595,10 @@
         # in addition to a few other terms.
         LAMBDA_i = LTXTAcorrXL * SNR2[:, None, None] + np.eye(rank)
         # dimension: space*rank*rank
-<<<<<<< HEAD
-        # try:
+
+
         LAMBDA = np.linalg.solve(LAMBDA_i, np.identity(rank)[None, :, :])
-        # except:
-#             m_rank = np.empty(n_V)
-#             for i in range(n_V):
-#                 m_rank[i] = np.linalg.matrix_rank(LAMBDA_i[i])
-#             idx = np.where(m_rank < rank)
-#             print('lower ranks {}'.format(idx))
-#             print('SNR2 at lower rank voxel: {}'.format(SNR2[idx]))
-#             print('LAMBDA_i at lower rank voxel: {}'.format(LAMBDA_i[idx]))
-#             idx = np.where(np.logical_not(np.isfinite(SNR2)))
-#             print('bad SNR2 index {}'.format(idx))
-#             print('bad values in SNR2: {}'.format(
-#                     SNR2[idx]))
-#             print('corresponding LAMBDA_i: {}'.format(
-#                     LAMBDA_i[idx, :, :]))
-#             idx = np.where(SNR2 == 0)
-#             print('bad SNR2 index {}'.format(idx))
-#             print('bad values in SNR2: {}'.format(
-#                     SNR2[idx]))
-#             print('corresponding LAMBDA_i: {}'.format(
-#                     LAMBDA_i[idx, :, :]))
-#             print('LTXTAcorrXL: {}'.format(LTXTAcorrXL))
-#             print('bad values in rho1: {}.'.format(
-#                     rho1[np.where(np.abs(rho1) == 1)]))
-#             raise
-=======
-        LAMBDA = np.linalg.solve(LAMBDA_i, np.identity(rank)[None, :, :])
->>>>>>> 0db9dd11
+
         # dimension: space*rank*rank
         # LAMBDA is essentially the inverse covariance matrix of the
         # posterior probability of alpha, which bears the relation with
@@ -1044,7 +1016,7 @@
             X0TX0, X0TDX0, X0TFX0, XTX0, XTDX0, XTFX0, \
                 X0TY, X0TDY, X0TFY, X0, n_base = self._prepare_data_XYX0(
                     X, Y, X0, D, F, run_TRs, no_DC=True)
-<<<<<<< HEAD
+
 
             # fit U, the covariance matrix, together with AR(1) param
             param0_fitU[idx_param_fitU['Cholesky']] = \
@@ -1068,8 +1040,8 @@
                          '{}'.format(norm_fitUchange))
             param0_fitU = res_fitU.x.copy()
 
-=======
->>>>>>> 0db9dd11
+
+
             # fit V, reflected in the log(SNR^2) of each voxel
             rho1 = np.arctan(current_a1) * 2 / np.pi
             L[l_idx] = current_vec_U_chlsk_l
@@ -1117,7 +1089,7 @@
 
             param0_fitV = res_fitV.x.copy()
 
-<<<<<<< HEAD
+
             # Re-estimating X0 from residuals
             current_SNR2 = np.exp(current_logSNR2)
             if self.auto_nuisance:
@@ -1130,29 +1102,7 @@
                 residuals = Y - np.dot(X, betas)
                 u, s, v = np.linalg.svd(residuals)
                 X0 = u[:, :self.n_nureg]
-=======
-            # fit U, the covariance matrix, together with AR(1) param
-            param0_fitU[idx_param_fitU['Cholesky']] = \
-                current_vec_U_chlsk_l
-            param0_fitU[idx_param_fitU['a1']] = current_a1
-            res_fitU = scipy.optimize.minimize(
-                self._loglike_AR1_diagV_fitU, param0_fitU,
-                args=(XTX, XTDX, XTFX, YTY_diag, YTDY_diag, YTFY_diag,
-                      XTY, XTDY, XTFY, X0TX0, X0TDX0, X0TFX0,
-                      XTX0, XTDX0, XTFX0, X0TY, X0TDY, X0TFY,
-                      current_logSNR2, l_idx, n_C,
-                      n_T, n_V, n_run, n_base, idx_param_fitU, rank),
-                method=self.optimizer, jac=True, tol=tol,
-                options={'xtol': tol, 'disp': self.verbose,
-                         'maxiter': 3})
-            current_vec_U_chlsk_l = \
-                res_fitU.x[idx_param_fitU['Cholesky']]
-            current_a1 = res_fitU.x[idx_param_fitU['a1']]
-            norm_fitUchange = np.linalg.norm(res_fitU.x - param0_fitU)
-            logger.debug('norm of parameter change after fitting U: '
-                         '{}'.format(norm_fitUchange))
-            param0_fitU = res_fitU.x.copy()
->>>>>>> 0db9dd11
+
 
             # Re-estimating X0 from residuals
             current_SNR2 = np.exp(current_logSNR2)
@@ -1210,7 +1160,7 @@
             X0TX0, X0TDX0, X0TFX0, XTX0, XTDX0, XTFX0, \
                 X0TY, X0TDY, X0TFY, X0, n_base = self._prepare_data_XYX0(
                     X, Y, X0, D, F, run_TRs, no_DC=True)
-<<<<<<< HEAD
+
             # fit U
 
             param0_fitU[idx_param_fitU['Cholesky']] = \
@@ -1238,8 +1188,8 @@
                          '{}'.format(norm_fitUchange))
             param0_fitU = res_fitU.x.copy()
 
-=======
->>>>>>> 0db9dd11
+
+
             # fit V
             rho1 = np.arctan(current_a1) * 2 / np.pi
             X0TAX0, XTAX0, X0TAY, X0TAX0_i, \
@@ -1294,47 +1244,6 @@
                 u, s, v = np.linalg.svd(residuals)
                 X0 = u[:, :self.n_nureg]
 
-<<<<<<< HEAD
-=======
-            param0_fitU[idx_param_fitU['Cholesky']] = \
-                current_vec_U_chlsk_l
-            param0_fitU[idx_param_fitU['a1']] = current_a1
-
-            res_fitU = scipy.optimize.minimize(
-                self._loglike_AR1_diagV_fitU, param0_fitU,
-                args=(XTX, XTDX, XTFX, YTY_diag, YTDY_diag, YTFY_diag,
-                      XTY, XTDY, XTFY, X0TX0, X0TDX0, X0TFX0,
-                      XTX0, XTDX0, XTFX0, X0TY, X0TDY, X0TFY,
-                      current_logSNR2, l_idx, n_C, n_T, n_V,
-                      n_run, n_base, idx_param_fitU, rank),
-                method=self.optimizer, jac=True,
-                tol=tol,
-                options={'xtol': tol,
-                         'disp': self.verbose, 'maxiter': 6})
-            current_vec_U_chlsk_l = \
-                res_fitU.x[idx_param_fitU['Cholesky']]
-            current_a1 = res_fitU.x[idx_param_fitU['a1']]
-            L[l_idx] = current_vec_U_chlsk_l
-            fitUchange = res_fitU.x - param0_fitU
-            norm_fitUchange = np.linalg.norm(fitUchange)
-            logger.debug('norm of parameter change after fitting U: '
-                         '{}'.format(norm_fitUchange))
-            param0_fitU = res_fitU.x.copy()
-
-            # Re-estimating X0 from residuals
-            current_SNR2 = np.exp(current_logSNR2)
-            if self.auto_nuisance:
-                LL, LAMBDA_i, LAMBDA, YTAcorrXL_LAMBDA, current_sigma2 \
-                    = self._calc_LL(rho1, LTXTAcorrXL, LTXTAcorrY, YTAcorrY,
-                                    X0TAX0, current_SNR2,
-                                    n_V, n_T, n_run, rank, n_base)
-                betas = current_sigma2**0.5 * current_SNR2 \
-                    * np.dot(L, YTAcorrXL_LAMBDA.T)
-                residuals = Y - np.dot(X, betas)
-                u, s, v = np.linalg.svd(residuals)
-                X0 = u[:, :self.n_nureg]
-
->>>>>>> 0db9dd11
             if GP_space:
                 logger.debug('current GP[0]: {}'.format(current_GP[0]))
                 logger.debug('gradient for GP[0]: {}'.format(
@@ -1410,7 +1319,7 @@
                                  L, rho1, n_V, n_base)
 
         # Only starting from this point, SNR2 is involved
-<<<<<<< HEAD
+
         try:
             LL, LAMBDA_i, LAMBDA, YTAcorrXL_LAMBDA, sigma2 \
                 = self._calc_LL(rho1, LTXTAcorrXL, LTXTAcorrY, YTAcorrY, X0TAX0,
@@ -1426,18 +1335,8 @@
             logger.debug('LTXTAcorrY: {}'.format(LTXTAcorrY))
             logger.debug('YTAcorrXL_LAMBDA: {}'.format(YTAcorrXL_LAMBDA))
             logger.debug('SNR2: {}'.format(SNR2))
-=======
-        LL, LAMBDA_i, LAMBDA, YTAcorrXL_LAMBDA, sigma2 \
-            = self._calc_LL(rho1, LTXTAcorrXL, LTXTAcorrY, YTAcorrY, X0TAX0,
-                            SNR2, n_V, n_T, n_run, rank, n_base)
-        if not np.isfinite(LL):
-            logger.debug('NaN detected!')
-            logger.debug(sigma2)
-            logger.debug(YTAcorrY)
-            logger.debug(LTXTAcorrY)
-            logger.debug(YTAcorrXL_LAMBDA)
-            logger.debug(SNR2)
->>>>>>> 0db9dd11
+
+
 
         YTAcorrXL_LAMBDA_LT = np.dot(YTAcorrXL_LAMBDA, L.T)
         # dimension: space*feature (feature can be larger than rank)
