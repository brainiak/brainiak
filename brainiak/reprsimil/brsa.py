--- conflicted
+++ resolved
@@ -811,14 +811,8 @@
             into nuisance regressor.
             It will only take effect if X_base is not None.
         """
-<<<<<<< HEAD
         X_DC = self._gen_X_DC(run_TRs)
         res = np.linalg.lstsq(X_DC, X)
-=======
-
-        X_base = scipy.linalg.block_diag(*map(np.ones, run_TRs)).T
-        res = np.linalg.lstsq(X_base, X)
->>>>>>> ab60664f
         if np.any(np.isclose(res[1], 0)):
             raise ValueError('Your design matrix appears to have '
                              'included baseline time series.'
@@ -1687,10 +1681,8 @@
                 LL, LAMBDA_i, LAMBDA, YTAcorrXL_LAMBDA, current_sigma2 \
                     = self._calc_LL(rho1, LTXTAcorrXL, LTXTAcorrY, YTAcorrY,
                                     X0TAX0, current_SNR2,
-<<<<<<< HEAD
                                     n_V, n_T, n_run, rank, n_X0)
-                betas = current_SNR2 \
-                    * np.dot(L, YTAcorrXL_LAMBDA.T)
+                betas = current_SNR2 * np.dot(L, YTAcorrXL_LAMBDA.T)
                 beta0s = np.einsum(
                     'ijk,ki->ji', X0TAX0_i,
                     (X0TAY - np.einsum('ikj,ki->ji', XTAX0, betas)))
@@ -1699,13 +1691,6 @@
                 # u, s, v = np.linalg.svd(residuals)
                 # X_res = u[:, :self.n_nureg] * s[:self.n_nureg] / n_V**0.5
                 X_res = self.nureg_method.fit_transform(residuals)
-=======
-                                    n_V, n_T, n_run, rank, n_base)
-                betas = current_SNR2 * np.dot(L, YTAcorrXL_LAMBDA.T)
-                residuals = Y - np.dot(X, betas)
-                u, s, v = np.linalg.svd(residuals)
-                X0 = u[:, :self.n_nureg]
->>>>>>> ab60664f
 
             if norm_fitVchange / np.sqrt(param0_fitV.size) < tol \
                     and norm_fitUchange / np.sqrt(param0_fitU.size) \
@@ -1831,7 +1816,6 @@
                 LL, LAMBDA_i, LAMBDA, YTAcorrXL_LAMBDA, current_sigma2 \
                     = self._calc_LL(rho1, LTXTAcorrXL, LTXTAcorrY, YTAcorrY,
                                     X0TAX0, current_SNR2,
-<<<<<<< HEAD
                                     n_V, n_T, n_run, rank, n_X0)
                 betas = current_SNR2 \
                     * np.dot(L, YTAcorrXL_LAMBDA.T)
@@ -1843,13 +1827,6 @@
                 # u, s, v = np.linalg.svd(residuals)
                 # X_res = u[:, :self.n_nureg] * s[:self.n_nureg] / n_V**0.5
                 X_res = self.nureg_method.fit_transform(residuals)
-=======
-                                    n_V, n_T, n_run, rank, n_base)
-                betas = current_SNR2 * np.dot(L, YTAcorrXL_LAMBDA.T)
-                residuals = Y - np.dot(X, betas)
-                u, s, v = np.linalg.svd(residuals)
-                X0 = u[:, :self.n_nureg]
->>>>>>> ab60664f
 
             if GP_space:
                 logger.debug('current GP[0]: {}'.format(current_GP[0]))
