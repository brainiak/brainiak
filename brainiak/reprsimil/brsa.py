--- conflicted
+++ resolved
@@ -32,25 +32,16 @@
 import scipy
 import scipy.optimize
 import scipy.stats
-<<<<<<< HEAD
 import scipy.special
 import time
 from sklearn.base import BaseEstimator, TransformerMixin
-from sklearn.utils import assert_all_finite
+from sklearn.utils import assert_all_finite, check_random_state
 from sklearn.decomposition import PCA, FactorAnalysis, SparsePCA, FastICA
 import logging
 import brainiak.utils.utils as utils
 import scipy.spatial.distance as spdist
 from nitime import algorithms as alg
 import copy
-=======
-import time
-from sklearn.base import BaseEstimator
-from sklearn.utils import assert_all_finite, check_random_state
-import logging
-import brainiak.utils.utils as utils
-import scipy.spatial.distance as spdist
->>>>>>> e230a014
 
 
 logger = logging.getLogger(__name__)
@@ -402,7 +393,6 @@
         without introducing the GP prior before fitting with it,
         if GP_space or GP_inten is requested. This initial
         fitting is to give the parameters a good starting point.
-<<<<<<< HEAD
     optimizer: str or callable. Default: 'BFGS'
         The optimizer to use for minimizing cost function which
         scipy.optimize.minimize can accept.
@@ -414,8 +404,11 @@
         the fitting is likely to be unbarely slow. We do not calculate
         Hessian of the objective function. So an optimizer which requires
         Hessian cannot be used.
-    rand_seed : int. Default: 0
-        Seed for initializing the random number generator.
+    random_state : RandomState or an int seed. Default: None
+        A random number generator instance to define the state of
+        the random permutations generator whenever the module
+        needs to generate random number (e.g., initial parameter
+        of the Cholesky factor).
     anneal_speed: float. Default: 20
         Annealing is introduced in fitting of the Cholesky
         decomposition of the shared covariance matrix. The amount
@@ -440,17 +433,6 @@
         Tolerance parameter passed to scipy.optimize.minimize. It is also
         used for determining convergence of the alternating fitting
         procedure.
-=======
-    optimizer: the optimizer to use for minimizing cost function.
-        We use 'BFGS' as a default. Users can try other optimizer
-        coming with scipy.optimize.minimize, or a custom
-        optimizer.
-    random_state : RandomState or an int seed. Default: None
-        A random number generator instance to define the state of
-        the random permutations generator whenever the module
-        needs to generate random number (e.g., initial parameter
-        of the Cholesky factor).
->>>>>>> e230a014
 
     Attributes
     ----------
@@ -494,7 +476,6 @@
         of each voxel to each task condition.
     beta0_: numpy array, shape=[n_nureg + n_base, voxels]
         The loading weights of each voxel for the shared time courses
-<<<<<<< HEAD
         not captured by the design matrix. This helps capture the
         structure of spatial covariance of task-unrelated signal.
         n_base is the number of columns of the user-supplied nuisance
@@ -515,16 +496,12 @@
         this will be estimated from data. 'opt' will use M Gavish
         and D Donoho's approximate estimation of optimal hard
         threshold for singular values.
-=======
-        not captured by the design matrix.
     random_state_: `RandomState`
         Random number generator initialized using random_state.
->>>>>>> e230a014
 
     """
 
     def __init__(
-<<<<<<< HEAD
             self, n_iter=50, rank=None,
             auto_nuisance=True, n_nureg='opt', nureg_zscore=True,
             nureg_method='PCA', baseline_single=False,
@@ -533,17 +510,9 @@
             tau_range=5.0,
             tau2_prior=prior_GP_var_inv_gamma,
             eta=0.0001, init_iter=20, optimizer='BFGS',
-            rand_seed=0, anneal_speed=10, tol=1e-4,
+            random_state=None, anneal_speed=10, tol=1e-4,
             minimize_options={'gtol': 1e-4, 'disp': False,
                               'maxiter': 6}):
-
-=======
-            self, n_iter=50, rank=None, GP_space=False, GP_inten=False,
-            tol=2e-3, auto_nuisance=True, n_nureg=6, verbose=False,
-            eta=0.0001, space_smooth_range=None, inten_smooth_range=None,
-            tau_range=10.0, init_iter=20, optimizer='BFGS',
-            random_state=None):
->>>>>>> e230a014
         self.n_iter = n_iter
         self.rank = rank
         self.GP_space = GP_space
@@ -593,12 +562,8 @@
         # When imposing smoothness prior, fit the model without this
         # prior for this number of iterations.
         self.optimizer = optimizer
-<<<<<<< HEAD
-        self.rand_seed = rand_seed
+        self.random_state = random_state
         self.anneal_speed = anneal_speed
-=======
-        self.random_state = random_state
->>>>>>> e230a014
         return
 
     def fit(self, X, design, nuisance=None, scan_onsets=None, coords=None,
@@ -668,6 +633,9 @@
         """
 
         logger.info('Running Bayesian RSA')
+        self.random_state_ = check_random_state(self.random_state)
+        # setting random seed
+        logger.debug('RandState set to {}'.format(self.random_state_))
 
         assert not self.GP_inten or (self.GP_inten and self.GP_space),\
             'You must speficiy GP_space to True'\
@@ -1287,26 +1255,12 @@
             last two dimension and return a value corresponding
             to each element in the first few dimensions.
         """
-<<<<<<< HEAD
         chol = np.linalg.cholesky(M)
         if M.ndim == 2:
             return np.sum(np.log(np.abs(np.diag(chol))))
         else:
             return np.sum(np.log(np.abs(np.diagonal(
                 chol, axis1=-2, axis2=-1))), axis=-1)
-=======
-        GP_inten = self.GP_inten
-        GP_space = self.GP_space
-        rank = self.rank
-        n_V = np.size(Y, axis=1)
-        n_T = np.size(Y, axis=0)
-        n_C = np.size(X, axis=1)
-        l_idx = np.tril_indices(n_C)
-
-        self.random_state_ = check_random_state(self.random_state)
-        # setting random seed
-        t_start = time.time()
->>>>>>> e230a014
 
     def _chol_idx(self, n_C, rank):
         l_idx = np.tril_indices(n_C)
@@ -1353,8 +1307,6 @@
         l_idx, rank = self._chol_idx(n_C, rank)
         n_l = np.size(l_idx[0])  # the number of parameters for L
 
-        np.random.seed(self.rand_seed)
-        # setting random seed
         t_start = time.time()
 
         D, F, run_TRs, n_run = self._prepare_DF(
@@ -1834,11 +1786,8 @@
 
         # (3) random initialization
 
-<<<<<<< HEAD
-        # current_vec_U_chlsk_l = np.random.randn(n_l)
-=======
-        current_vec_U_chlsk_l = self.random_state_.randn(n_l)
->>>>>>> e230a014
+        # current_vec_U_chlsk_l = self.random_state_.randn(n_l)
+
         # vectorized version of L, Cholesky factor of U, the shared
         # covariance matrix of betas across voxels.
 
@@ -1915,7 +1864,7 @@
             # fit U, the covariance matrix, together with AR(1) param
             param0_fitU[idx_param_fitU['Cholesky']] = \
                 current_vec_U_chlsk_l \
-                + np.random.randn(n_l) \
+                + self.random_state_.randn(n_l) \
                 * np.linalg.norm(current_vec_U_chlsk_l) \
                 / n_l**0.5 * np.exp(-it / init_iter * self.anneal_speed - 1)
             param0_fitU[idx_param_fitU['a1']] = current_a1
@@ -2047,7 +1996,7 @@
 
             param0_fitU[idx_param_fitU['Cholesky']] = \
                 current_vec_U_chlsk_l \
-                + np.random.randn(n_l) \
+                + self.random_state_.randn(n_l) \
                 * np.linalg.norm(current_vec_U_chlsk_l) \
                 / n_l**0.5 * np.exp(-it / n_iter * self.anneal_speed - 1)
             param0_fitU[idx_param_fitU['a1']] = current_a1
@@ -2148,8 +2097,6 @@
         """
         n_V = np.size(Y, axis=1)
         n_T = np.size(Y, axis=0)
-        np.random.seed(self.rand_seed)
-        # setting random seed
         t_start = time.time()
 
         D, F, run_TRs, n_run = self._prepare_DF(
@@ -2914,8 +2861,11 @@
         Tolerance parameter passed to scipy.optimize.minimize. It is also
         used for determining convergence of the alternating fitting
         procedure.
-    rand_seed : int. Default: 0
-        Seed for initializing the random number generator.
+    random_state : RandomState or an int seed. Default: None
+        A random number generator instance to define the state of
+        the random permutations generator whenever the module
+        needs to generate random number (e.g., initial parameter
+        of the Cholesky factor).
     anneal_speed: float. Default: 10
         Annealing is introduced in fitting of the Cholesky
         decomposition of the shared covariance matrix. The amount
@@ -2980,6 +2930,8 @@
     n_nureg_: 1-d numpy array
         Number of nuisance regressor used to model the spatial noise
         correlation of each participant.
+    random_state_: `RandomState`
+        Random number generator initialized using random_state.
     """
 
     def __init__(
@@ -2989,7 +2941,8 @@
             baseline_single=False, logS_range=1.0, SNR_prior='exp',
             SNR_bins=21, rho_bins=20, tol=1e-4, optimizer='BFGS',
             minimize_options={'gtol': 1e-4, 'disp': False,
-                              'maxiter': 20}, rand_seed=0, anneal_speed=10):
+                              'maxiter': 20}, random_state=None,
+            anneal_speed=10):
 
         self.n_iter = n_iter
         self.rank = rank
@@ -3032,7 +2985,7 @@
         self.tol = tol
         self.optimizer = optimizer
         self.minimize_options = minimize_options
-        self.rand_seed = rand_seed
+        self.random_state = random_state
         self.anneal_speed = anneal_speed
         return
 
@@ -3093,6 +3046,9 @@
         logger.info('Running Group Bayesian RSA (which can also analyze'
                     ' data of a single participant). Voxel-specific parameters'
                     'are all marginalized.')
+        self.random_state_ = check_random_state(self.random_state)
+        # setting random seed
+        logger.debug('RandState set to {}'.format(self.random_state_))
         # Checking all inputs.
         X = self._check_data_GBRSA(X)
         design = self._check_design_GBRSA(design, X)
@@ -3400,9 +3356,6 @@
         l_idx, rank = self._chol_idx(n_C, rank)
         n_l = np.size(l_idx[0])  # the number of parameters for L
 
-        np.random.seed(self.rand_seed)
-        logger.debug('Random seed set to {}.'.format(self.rand_seed))
-        # setting random seed
         t_start = time.time()
 
         logger.info('Starting to fit the model. Maximum iteration: '
@@ -3509,7 +3462,7 @@
 
         # (3) random initialization
 
-        # current_vec_U_chlsk_l = np.random.randn(n_l)
+        # current_vec_U_chlsk_l = self.random_state_.randn(n_l)
         # vectorized version of L, Cholesky factor of U, the shared
         # covariance matrix of betas across voxels.
         L = np.zeros((n_C, rank))
@@ -3606,7 +3559,7 @@
 
             res = scipy.optimize.minimize(
                 self._sum_loglike_marginalized, current_vec_U_chlsk_l
-                + np.random.randn(n_l) *
+                + self.random_state_.randn(n_l) *
                 np.linalg.norm(current_vec_U_chlsk_l)
                 / n_l**0.5 * np.exp(-it / self.n_iter
                                     * self.anneal_speed - 1),
@@ -3720,10 +3673,7 @@
         X0 = [None] * n_subj
         LL_null = np.zeros(n_subj)
         for subj in range(n_subj):
-            np.random.seed(self.rand_seed)
             logger.debug('Running on subject {}.'.format(subj))
-            logger.debug('Random seed set to {}.'.format(self.rand_seed))
-            # setting random seed
             [n_T, n_V] = np.shape(Y[subj])
             D, F, run_TRs, n_run = self._prepare_DF(
                 n_T, scan_onsets=scan_onsets[subj])
