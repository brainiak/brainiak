#  Copyright 2016 Intel Corporation
#
#  Licensed under the Apache License, Version 2.0 (the "License");
#  you may not use this file except in compliance with the License.
#  You may obtain a copy of the License at
#
#       http://www.apache.org/licenses/LICENSE-2.0
#
#  Unless required by applicable law or agreed to in writing, software
#  distributed under the License is distributed on an "AS IS" BASIS,
#  WITHOUT WARRANTIES OR CONDITIONS OF ANY KIND, either express or implied.
#  See the License for the specific language governing permissions and
#  limitations under the License.
"""Probabilistic Shared Response Model (SRM)

This implementation is based on the following publications:

.. [Chen2015] "A Reduced-Dimension fMRI Shared Response Model",
   P.-H. Chen, J. Chen, Y. Yeshurun-Dishon, U. Hasson, J. Haxby, P. Ramadge
   Advances in Neural Information Processing Systems (NIPS), 2015.
   http://papers.nips.cc/paper/5855-a-reduced-dimension-fmri-shared-response-model

.. [Anderson2016] "Scaling Up Machine Learning Algorithms For Multi-Subject
   Neuroimaging Analysis",
   Michael J. Anderson, Mihai Capotă, Javier S. Turek, Xia Zhu, Theodore L.
   Willke, Yida Wang, Po-Hsuan Chen, Jeremy R. Manning, Peter J. Ramadge,
   Kenneth A. Norman, under review, 2016.
"""

# Authors: Po-Hsuan Chen (Princeton Neuroscience Institute) and Javier Turek
# (Intel Labs), 2015

import numpy as np
import scipy
from sklearn.base import BaseEstimator, TransformerMixin
from sklearn.utils import assert_all_finite
<<<<<<< HEAD
import logging
=======
from sklearn.utils.validation import NotFittedError
>>>>>>> 68f04d55

__all__ = [
    "SRM",
]

logger = logging.getLogger(__name__)


def _init_w_transforms(data, features):
    """Initialize the mappings (Wi) for the SRM with random orthogonal matrices.

    Parameters
    ----------

    data : list of 2D arrays, element i has shape=[voxels_i, samples]
        Each element in the list contains the fMRI data of one subject.

    features : int
        The number of features in the model.


    Returns
    -------

    w : list of array, element i has shape=[voxels_i, features]
        The initialized orthogonal transforms (mappings) :math:`W_i` for each
        subject.

    voxels : list of int
        A list with the number of voxels per subject.


    .. note:: This function assumes that the numpy random number generator was
       initialized.

       Not thread safe.
    """
    w = []
    subjects = len(data)
    voxels = np.empty(subjects, dtype=int)

    # Set Wi to a random orthogonal voxels by features matrix
    for subject in range(subjects):
        voxels[subject] = data[subject].shape[0]
        rnd_matrix = np.mat(np.random.random((voxels[subject], features)))
        q, r = np.linalg.qr(rnd_matrix)
        w.append(q)

    return w, voxels


class SRM(BaseEstimator, TransformerMixin):
    """Probabilistic Shared Response Model (SRM)

    Given multi-subject data, factorize it as a shared response S among all
    subjects and an orthogonal transform W per subject:

    .. math:: X_i \\approx W_i S ,~for~all~i=1\dots N

    Parameters
    ----------

    n_iter : int, default: 10
        Number of iterations to run the algorithm.

    features : int, default: 50
        Number of features to compute.

    rand_seed : int, default: 0
        Seed for initializing the random number generator.

    verbose : boolean, default: False
        Verbose mode flag.


    Attributes
    ----------

    w_ : list of array, element i has shape=[voxels_i, features]
        The orthogonal transforms (mappings) for each subject.

    s_ : array, shape=[features, samples]
        The shared response.

    sigma_s_ : array, shape=[features, features]
        The covariance of the shared response Normal distribution.

    mu_ : list of array, element i has shape=[voxels_i]
        The voxel means over the samples for each subject.

    rho2_ : array, shape=[subjects]
        The estimated noise variance :math:`\\rho_i^2` for each subject


    .. note::
       The number of voxels may be different between subjects. However, the
       number of samples must be the same across subjects.

       The probabilistic Shared Response Model is approximated using the
       Expectation Maximization (EM) algorithm proposed in [Chen2015]_. The
       implementation follows the optimizations published in [Anderson2016]_.

       This is a single node version.

       The run-time complexity is :math:`O(I (V T K + K^3))` and the memory
       complexity is :math:`O(V T)` with I - the number of iterations, V - the
       sum of voxels from all subjects, T - the number of samples, and K - the
       number of features (typically, :math:`V \\gg T \\gg K`).
    """

    def __init__(self, n_iter=10, features=50, rand_seed=0, verbose=False):
        self.n_iter = n_iter
        self.features = features
        self.rand_seed = rand_seed
        self.verbose = verbose
        return

    def fit(self, X, y=None):
        """Compute the probabilistic Shared Response Model

        Parameters
        ----------
        X :  list of 2D arrays, element i has shape=[voxels_i, samples]
            Each element in the list contains the fMRI data of one subject.

        y : not used
        """
        if self.verbose:
            logger.info('Starting Probabilistic SRM')

        # Check the number of subjects
        if len(X) <= 1:
            raise ValueError("There are not enough subjects "
                             "({0:d}) to train the model.".format(len(X)))

        # Check for input data sizes
        if X[0].shape[1] < self.features:
            raise ValueError(
                "There are not enough samples to train the model with "
                "{0:d} features.".format(self.features))

        # Check if all subjects have same number of TRs
        number_trs = X[0].shape[1]
        number_subjects = len(X)
        for subject in range(number_subjects):
            assert_all_finite(X[subject])
            if X[subject].shape[1] != number_trs:
                raise ValueError("Different number of samples between subjects"
                                 ".")

        # Run SRM
        self.sigma_s_, self.w_, self.mu_, self.rho2_, self.s_ = self._srm(X)

        return self

    def transform(self, X, y=None):
        """Use the model to transform matrix to Shared Response space

        Parameters
        ----------
        X : list of 2D arrays, element i has shape=[voxels_i, samples_i]
            Each element in the list contains the fMRI data of one subject
            note that number of voxels and samples can vary across subjects
        y : not used (as it is unsupervised learning)


        Returns
        -------
        s : list of 2D arrays, element i has shape=[features_i, samples_i]
            Shared responses from input data (X)
        """

        # Check if the model exist
        if hasattr(self, 'w_') is False:
            raise NotFittedError("The model fit has not been run yet.")

        # Check the number of subjects
        if len(X) != len(self.w_):
            raise ValueError("The number of subjects does not match the one"
                             " in the model.")

        s = [None] * len(X)
        for subject in range(len(X)):
            s[subject] = self.w_[subject].T.dot(X[subject])

        return s

    def _init_structures(self, data, subjects):
        """Initializes data structures for SRM and preprocess the data.


        Parameters
        ----------
        data : list of 2D arrays, element i has shape=[voxels_i, samples]
            Each element in the list contains the fMRI data of one subject.

        subjects : int
            The total number of subjects in `data`.


        Returns
        -------
        x : list of array, element i has shape=[voxels_i, samples]
            Demeaned data for each subject.

        mu : list of array, element i has shape=[voxels_i]
            Voxel means over samples, per subject.

        rho2 : array, shape=[subjects]
            Noise variance :math:`\\rho^2` per subject.

        trace_xtx : array, shape=[subjects]
            The squared Frobenius norm of the demeaned data in `x`.
        """
        x = []
        mu = []
        rho2 = np.zeros(subjects)

        trace_xtx = np.zeros(subjects)
        for subject in range(subjects):
            mu.append(np.mean(data[subject], 1))
            rho2[subject] = 1
            trace_xtx[subject] = np.sum(data[subject] ** 2)
            x.append(data[subject] - mu[subject][:, np.newaxis])

        return x, mu, rho2, trace_xtx

    def _likelihood(self, chol_sigma_s_rhos, log_det_psi, chol_sigma_s,
                    trace_xt_invsigma2_x, inv_sigma_s_rhos, wt_invpsi_x,
                    samples):
        """Calculate the log-likelihood function


        Parameters
        ----------

        chol_sigma_s_rhos : array, shape=[features, features]
            Cholesky factorization of the matrix (Sigma_S + sum_i(1/rho_i^2)
            * I)

        log_det_psi : float
            Determinant of diagonal matrix Psi (containing the rho_i^2 value
            voxels_i times).

        chol_sigma_s : array, shape=[features, features]
            Cholesky factorization of the matrix Sigma_S

        trace_xt_invsigma2_x : float
            Trace of :math:`\\sum_i (||X_i||_F^2/\\rho_i^2)`

        inv_sigma_s_rhos : array, shape=[features, features]
            Inverse of :math:`(\\Sigma_S + \\sum_i(1/\\rho_i^2) * I)`

        wt_invpsi_x : array, shape=[features, samples]

        samples : int
            The total number of samples in the data.


        Returns
        -------

        loglikehood : float
            The log-likelihood value.
        """
        log_det = (np.log(np.diag(chol_sigma_s_rhos) ** 2).sum() + log_det_psi
                   + np.log(np.diag(chol_sigma_s) ** 2).sum())
        loglikehood = -0.5 * samples * log_det - 0.5 * trace_xt_invsigma2_x
        loglikehood += 0.5 * np.trace(
            wt_invpsi_x.T.dot(inv_sigma_s_rhos).dot(wt_invpsi_x))
        # + const --> -0.5*nTR*nvoxel*subjects*math.log(2*math.pi)

        return loglikehood

    def _srm(self, data):
        """Expectation-Maximization algorithm for fitting the probabilistic SRM.

        Parameters
        ----------

        data : list of 2D arrays, element i has shape=[voxels_i, samples]
            Each element in the list contains the fMRI data of one subject.


        Returns
        -------

        sigma_s : array, shape=[features, features]
            The covariance :math:`\\Sigma_s` of the shared response Normal
            distribution.

        w : list of array, element i has shape=[voxels_i, features]
            The orthogonal transforms (mappings) :math:`W_i` for each subject.

        mu : list of array, element i has shape=[voxels_i]
            The voxel means :math:`\\mu_i` over the samples for each subject.

        rho2 : array, shape=[subjects]
            The estimated noise variance :math:`\\rho_i^2` for each subject

        s : array, shape=[features, samples]
            The shared response.
        """

        samples = data[0].shape[1]
        subjects = len(data)

        np.random.seed(self.rand_seed)

        # Initialization step: initialize the outputs with initial values,
        # voxels with the number of voxels in each subject, and trace_xtx with
        # the ||X_i||_F^2 of each subject.
        w, voxels = _init_w_transforms(data, self.features)
        x, mu, rho2, trace_xtx = self._init_structures(data, subjects)
        shared_response = np.zeros((self.features, samples))
        sigma_s = np.identity(self.features)

        # Main loop of the algorithm (run
        for iteration in range(self.n_iter):
            if self.verbose:
                logger.info('Iteration %d' % (iteration + 1))

            # E-step:

            # Sum the inverted the rho2 elements for computing W^T * Psi^-1 * W
            rho0 = (1 / rho2).sum()

            # Invert Sigma_s using Cholesky factorization
            (chol_sigma_s, lower_sigma_s) = scipy.linalg.cho_factor(
                sigma_s, check_finite=False)
            inv_sigma_s = scipy.linalg.cho_solve(
                (chol_sigma_s, lower_sigma_s), np.identity(self.features),
                check_finite=False)

            # Invert (Sigma_s + rho_0 * I) using Cholesky factorization
            sigma_s_rhos = inv_sigma_s + np.identity(self.features) * rho0
            (chol_sigma_s_rhos, lower_sigma_s_rhos) = scipy.linalg.cho_factor(
                sigma_s_rhos, check_finite=False)
            inv_sigma_s_rhos = scipy.linalg.cho_solve(
                (chol_sigma_s_rhos, lower_sigma_s_rhos),
                np.identity(self.features), check_finite=False)

            # Compute the sum of W_i^T * rho_i^-2 * X_i, and the sum of traces
            # of X_i^T * rho_i^-2 * X_i
            wt_invpsi_x = np.zeros((self.features, samples))
            trace_xt_invsigma2_x = 0.0
            for subject in range(subjects):
                wt_invpsi_x += (w[subject].T.dot(x[subject])) / rho2[subject]
                trace_xt_invsigma2_x += trace_xtx[subject] / rho2[subject]

            log_det_psi = np.sum(np.log(rho2) * voxels)

            # Update the shared response
            shared_response = sigma_s.dot(
                np.identity(self.features) - rho0 * inv_sigma_s_rhos).dot(
                    wt_invpsi_x)

            # M-step

            # Update Sigma_s and compute its trace
            sigma_s = (inv_sigma_s_rhos
                       + shared_response.dot(shared_response.T) / samples)
            trace_sigma_s = samples * np.trace(sigma_s)

            # Update each subject's mapping transform W_i and error variance
            # rho_i^2
            for subject in range(subjects):
                a_subject = x[subject].dot(shared_response.T)
                perturbation = np.zeros(a_subject.shape)
                np.fill_diagonal(perturbation, 0.001)
                u_subject, s_subject, v_subject = np.linalg.svd(
                    a_subject + perturbation, full_matrices=False)
                w[subject] = u_subject.dot(v_subject)
                rho2[subject] = trace_xtx[subject]
                rho2[subject] += -2 * np.sum(w[subject] * a_subject).sum()
                rho2[subject] += trace_sigma_s
                rho2[subject] /= samples * voxels[subject]

            if self.verbose:
                # Calculate and log the current log-likelihood for checking
                # convergence
                loglike = self._likelihood(
                    chol_sigma_s_rhos, log_det_psi, chol_sigma_s,
                    trace_xt_invsigma2_x, inv_sigma_s_rhos, wt_invpsi_x,
                    samples)
                logger.info('Objective function %f' % loglike)

        return sigma_s, w, mu, rho2, shared_response<|MERGE_RESOLUTION|>--- conflicted
+++ resolved
@@ -30,15 +30,13 @@
 # Authors: Po-Hsuan Chen (Princeton Neuroscience Institute) and Javier Turek
 # (Intel Labs), 2015
 
+import logging
+
 import numpy as np
 import scipy
 from sklearn.base import BaseEstimator, TransformerMixin
 from sklearn.utils import assert_all_finite
-<<<<<<< HEAD
-import logging
-=======
 from sklearn.utils.validation import NotFittedError
->>>>>>> 68f04d55
 
 __all__ = [
     "SRM",
