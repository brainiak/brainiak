#!/bin/sh

#  Copyright 2016 Intel Corporation
#
#  Licensed under the Apache License, Version 2.0 (the "License");
#  you may not use this file except in compliance with the License.
#  You may obtain a copy of the License at
#
#       http://www.apache.org/licenses/LICENSE-2.0
#
#  Unless required by applicable law or agreed to in writing, software
#  distributed under the License is distributed on an "AS IS" BASIS,
#  WITHOUT WARRANTIES OR CONDITIONS OF ANY KIND, either express or implied.
#  See the License for the specific language governing permissions and
#  limitations under the License.

set -e

pip freeze | grep -qi /brainiak || {
    echo "You must install brainiak in editable mode using \"pip install -e\""`
        `" before calling "$(basename "$0")
    exit 1
}

<<<<<<< HEAD
mpirun -np 2 py.test --cov=brainiak --cov-append || \
    mpirun -np 2 py.test --cov=brainiak --cov-append
=======
mpi_command=mpiexec

if [ ! -z $SLURM_NODELIST ]
then
    mpi_command=srun
fi

$mpi_command -n 2 coverage run -m pytest
coverage combine
coverage report
coverage html
coverage xml
>>>>>>> c43747e9
<|MERGE_RESOLUTION|>--- conflicted
+++ resolved
@@ -22,10 +22,6 @@
     exit 1
 }
 
-<<<<<<< HEAD
-mpirun -np 2 py.test --cov=brainiak --cov-append || \
-    mpirun -np 2 py.test --cov=brainiak --cov-append
-=======
 mpi_command=mpiexec
 
 if [ ! -z $SLURM_NODELIST ]
@@ -37,5 +33,4 @@
 coverage combine
 coverage report
 coverage html
-coverage xml
->>>>>>> c43747e9
+coverage xml