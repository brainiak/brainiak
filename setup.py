from distutils import sysconfig

from setuptools import setup, Extension, find_packages
from setuptools.command.build_ext import build_ext
import os
import sys
import setuptools
from copy import deepcopy

assert sys.version_info >= (3, 5), (
    "Please use Python version 3.5 or higher, "
    "lower versions are not supported"
)

here = os.path.abspath(os.path.dirname(__file__))

# Get the long description from the README file
with open(os.path.join(here, 'README.rst'), encoding='utf-8') as f:
    long_description = f.read()


ext_modules = [
    Extension(
        'brainiak.factoranalysis.tfa_extension',
        ['brainiak/factoranalysis/tfa_extension.cpp'],
    ),
    Extension(
        'brainiak.fcma.fcma_extension',
        ['brainiak/fcma/src/fcma_extension.cc'],
    ),
    Extension(
        'brainiak.fcma.cython_blas',
        ['brainiak/fcma/cython_blas.pyx'],
    ),
    Extension(
        'brainiak.eventseg._utils',
        ['brainiak/eventseg/_utils.pyx'],
    ),
]


# As of Python 3.6, CCompiler has a `has_flag` method.
# cf http://bugs.python.org/issue26689
def has_flag(compiler, flagname):
    """Return a boolean indicating whether a flag name is supported on
    the specified compiler.
    """
    import tempfile
    with tempfile.NamedTemporaryFile('w', suffix='.cpp') as f:
        f.write('int main (int argc, char **argv) { return 0; }')
        try:
            compiler.compile([f.name], extra_postargs=[flagname])
        except setuptools.distutils.errors.CompileError:
            return False
    return True


def cpp_flag(compiler):
    """Return the -std=c++[11/14] compiler flag.

    The c++14 is prefered over c++11 (when it is available).
    """
    if has_flag(compiler, '-std=c++14'):
        return '-std=c++14'
    elif has_flag(compiler, '-std=c++11'):
        return '-std=c++11'
    else:
        raise RuntimeError('Unsupported compiler -- at least C++11 support '
                           'is needed!')


class BuildExt(build_ext):
    """A custom build extension for adding compiler-specific options."""
    c_opts = {
        'unix': ['-g0', '-fopenmp'],
    }

    # FIXME Workaround for using the Intel compiler by setting the CC env var
    # Other uses of ICC (e.g., cc binary linked to icc) are not supported
    if (('CC' in os.environ and 'icc' in os.environ['CC'])
            or 'icc' in sysconfig.get_config_var('CC')):
        c_opts['unix'] += ['-lirc', '-lintlc']

    if sys.platform == 'darwin':
        c_opts['unix'] += ['-stdlib=libc++', '-mmacosx-version-min=10.9',
                           '-ftemplate-depth-1024']

    def build_extensions(self):
        ct = self.compiler.compiler_type
        opts = self.c_opts.get(ct, [])
        if ct == 'unix':
            opts.append('-DVERSION_INFO="%s"' %
                        self.distribution.get_version())
        for ext in self.extensions:
            ext.extra_compile_args = deepcopy(opts)
            ext.extra_link_args = deepcopy(opts)
            lang = ext.language or self.compiler.detect_language(ext.sources)
            if lang == 'c++':
                ext.extra_compile_args.append(cpp_flag(self.compiler))
                ext.extra_link_args.append(cpp_flag(self.compiler))
        build_ext.build_extensions(self)

    def finalize_options(self):
        super().finalize_options()
        import numpy
        import pybind11
        self.include_dirs.extend([
            numpy.get_include(),
            pybind11.get_include(user=True),
            pybind11.get_include(),
        ])


setup(
    name='brainiak',
    use_scm_version=True,
    setup_requires=[
        'cython',
        'numpy',
        'pybind11>=1.7',
        'setuptools_scm',
    ],
    install_requires=[
        'cython',
        # Previous versions fail of the Anaconda package fail on MacOS:
        # https://travis-ci.org/brainiak/brainiak/jobs/545838666
        'mpi4py>=3',
        'nitime',
        # https://github.com/numpy/numpy/issues/14189
        'numpy<1.17',
        'scikit-learn[alldeps]>=0.18',
        # See https://github.com/scipy/scipy/pull/8082
        # and https://github.com/pymanopt/pymanopt/issues/77
        'scipy!=1.0.0,<1.3.0',
        'statsmodels',
        'pymanopt',
        'theano>=1.0.4',  # See https://github.com/Theano/Theano/pull/6671
        'pybind11>=1.7',
        'psutil',
        'nibabel',
<<<<<<< HEAD
        'typing',
        'joblib'
=======
>>>>>>> d5dad334
    ],
    author='Princeton Neuroscience Institute and Intel Corporation',
    author_email='mihai.capota@intel.com',
    url='http://brainiak.org',
    description='Brain Imaging Analysis Kit',
    license='Apache 2',
    keywords='neuroscience, algorithm, fMRI, distributed, scalable',
    long_description=long_description,
    ext_modules=ext_modules,
    cmdclass={'build_ext': BuildExt},
    packages=find_packages(),
    package_data={'brainiak.utils': ['grey_matter_mask.npy']},
    python_requires='>=3.5',
    zip_safe=False,
)<|MERGE_RESOLUTION|>--- conflicted
+++ resolved
@@ -138,11 +138,7 @@
         'pybind11>=1.7',
         'psutil',
         'nibabel',
-<<<<<<< HEAD
-        'typing',
         'joblib'
-=======
->>>>>>> d5dad334
     ],
     author='Princeton Neuroscience Institute and Intel Corporation',
     author_email='mihai.capota@intel.com',
