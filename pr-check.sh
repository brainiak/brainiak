--- conflicted
+++ resolved
@@ -123,15 +123,11 @@
 # build documentation
 cd docs
 git clean -Xf .
-<<<<<<< HEAD
-make || {
-=======
 if [ ! -z $SLURM_NODELIST ]
 then
     make_wrapper="srun -n 1"
 fi
 $make_wrapper make || {
->>>>>>> f1899418
     cd -
     exit_with_error_and_venv "make docs failed"
 }
