# Wheel to-dos

# TODO
- Test-with-deps: test source with dependencies + can be installed (doesn't check install now)
<<<<<<< HEAD
- Test-wout-deps: test binary without dependencies + can be installed (doesn't check tests now)
- Fix stages; it appears that everything just gets lumped into a single stage
- Upload wheels to PyPI (uncomment)
=======
- Test-wout-deps: test source without dependencies + can be installed (doesn't check tests now)
>>>>>>> a2cd8435
- Upload to TestPyPI
- Upload wheels to PyPI (uncomment)
- Only upload to PyPI on tagged master
- Recreate and encrypt keys for brainiak/brainiak
- Only need to build mpi4py occasionally; not with every commit
- mpi4py should always commit to s3://brainiak/.whl
- Update documentation
- Figure out why ```setup.py``` fails
- End-to-end test
- Get things working on Jenkins
- Verify using other MPI (e.g., Intel MPI, mpich3)
- Build for other OSs (e.g., xcode[VERSION], 32-bit Linux, Windows)
   - Rename MacOS wheels for multiple versions?
- Test on other python distros (e.g., conda)?
- Change quiet to no progress bar (merged, but not released in pip. See [here](https://github.com/pypa/pip/pull/4194/commits/0124945031e93236c2300eb45c2f962768be62d8))

# To verify

# Completed
- Confirm stages that run only on master commit to main don't run for PRs other branchs
- Clean up buckets appropriately
- Change upload / download to $TRAVIS_COMMIT/.whl
- Test local install (```pip``` vs. ```python setup.py```, editable vs. not)
- Only deploy on tag (uncomment)
- Deploy only on master (uncomment in ```.travis.yml```)
- Default implementation should grab wheels matching current brainiak version
- Allow setup.py to take argument for mpi4py wheel location
- Modify ```setup.py``` to handle conditional MPI install
- Move all scripts to bin
- Upload wheels to S3
- Split test and build stages
- Add bdist exception for editable installs
- Enforce BrainIAK dependencies while installing dev requirements
- Add back quiet / silent flags
- Refactor build and test scripts
- Consolidate python version numbers across various scripts
- Rationalize variables; different scripts call the same things different things
- Resolve coverage running pytest as module
- Split wheel build, test install, test run into three travis stages
- Separate install python and build wheels in MacOS
- Create brainiak/manylinux Docker image
- Have dev and prod S3 buckets for testing wheels
- Add LICENSE into whl file
- Checkout mpi4py tag so we always create the same wheel
- Figure out ```pr-check.sh```, other testing scripts, and documentation
   - Change ```pr-check.sh``` to optionally take a ```PYTHON``` argument, using ```python3``` if unspecified
   - Change ```pr-check.sh``` to optionally install a wheel (or automatically find the wheel based on the ```PYTHON```argument) insead of from source
- Restore ```.travis.yml``` and make sure previous tests working
- Linux build script
- Linux test script
- MacOS build script
- MacOS test script
- ~~Export PATH and clean up logic~~
- ~~Package documentation [link](http://python-packaging.readthedocs.io/en/latest/non-code-files.html)~~<|MERGE_RESOLUTION|>--- conflicted
+++ resolved
@@ -2,13 +2,9 @@
 
 # TODO
 - Test-with-deps: test source with dependencies + can be installed (doesn't check install now)
-<<<<<<< HEAD
 - Test-wout-deps: test binary without dependencies + can be installed (doesn't check tests now)
 - Fix stages; it appears that everything just gets lumped into a single stage
 - Upload wheels to PyPI (uncomment)
-=======
-- Test-wout-deps: test source without dependencies + can be installed (doesn't check tests now)
->>>>>>> a2cd8435
 - Upload to TestPyPI
 - Upload wheels to PyPI (uncomment)
 - Only upload to PyPI on tagged master
