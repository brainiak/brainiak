<<<<<<< HEAD
[flake8]
max-complexity = 10

[tool:pytest]
addopts =
    --doctest-cython

=======
>>>>>>> e50068d3
[coverage:run]
source = brainiak
branch = True
parallel = True

[coverage:report]
fail_under = 90<|MERGE_RESOLUTION|>--- conflicted
+++ resolved
@@ -1,13 +1,6 @@
-<<<<<<< HEAD
 [flake8]
 max-complexity = 10
 
-[tool:pytest]
-addopts =
-    --doctest-cython
-
-=======
->>>>>>> e50068d3
 [coverage:run]
 source = brainiak
 branch = True
