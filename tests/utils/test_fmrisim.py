--- conflicted
+++ resolved
@@ -215,11 +215,7 @@
                                noise_dict={'sfnr': 10000, 'snr': 10000},
                                )
 
-<<<<<<< HEAD
     system_noise = np.std(noise[mask > 0], 1).mean()
-=======
-    temporal_noise = np.std(noise[mask[:, :, :, 0] > 0], 1).mean()
->>>>>>> ac079927
 
     assert system_noise <= 0.1, "Noise strength could not be manipulated"
 
@@ -261,13 +257,9 @@
                                  )
 
     # Mask the volume to be the same shape as a brain
-<<<<<<< HEAD
     mask, _ = sim.mask_brain(volume)
     brain = volume * mask
-=======
-    mask = sim.mask_brain(volume)[:, :, :, 0]
-    brain = volume * (mask > 0)
->>>>>>> ac079927
+
 
     assert np.sum(brain != 0) < np.sum(volume != 0), "Masking did not work"
 
