#  Copyright 2016 Mingbo Cai, Princeton Neuroscience Instititute,
#  Princeton University
#
#  Licensed under the Apache License, Version 2.0 (the "License");
#  you may not use this file except in compliance with the License.
#  You may obtain a copy of the License at
#
#       http://www.apache.org/licenses/LICENSE-2.0
#
#  Unless required by applicable law or agreed to in writing, software
#  distributed under the License is distributed on an "AS IS" BASIS,
#  WITHOUT WARRANTIES OR CONDITIONS OF ANY KIND, either express or implied.
#  See the License for the specific language governing permissions and
#  limitations under the License.
from sklearn.utils.validation import NotFittedError
import pytest


def test_can_instantiate():
    import brainiak.reprsimil.brsa
    import numpy as np
    s = brainiak.reprsimil.brsa.BRSA()
    assert s, "Invalid BRSA instance!"


    s = brainiak.reprsimil.brsa.BRSA(n_iter=50, n_iter_inner=8, rank=5,
                                     auto_nuisance=False, n_nureg=2, nureg_method='ICA',
                                     DC_single=False, init_iter=5,
                                     GP_space=True, GP_inten=True, tol=2e-3,
                                     eta=0.001,space_smooth_range=10.0,
                                     inten_smooth_range=100.0, tau_range=2.0,
                                     tau2_prior=brainiak.reprsimil.brsa.prior_GP_var_inv_gamma,
                                     optimizer='CG',
                                     rand_seed=100, anneal_speed=20)
    assert s, "Invalid BRSA instance!"

def test_fit():
    from brainiak.reprsimil.brsa import BRSA
    import brainiak.utils.utils as utils
    import scipy.stats
    import numpy as np
    import os.path
    np.random.seed(10)
    file_path = os.path.join(os.path.dirname(__file__), "example_design.1D")
    # Load an example design matrix
    design = utils.ReadDesign(fname=file_path)


<<<<<<< HEAD
    # concatenate it by 3 times, mimicking 3 runs of itenditcal timing
=======
    # concatenate it by 2 times, mimicking 2 runs of itenditcal timing
>>>>>>> ab60664f
    n_run = 2
    design.design_task = np.tile(design.design_task[:,:-1],[n_run,1])
    design.n_TR = design.n_TR * n_run

    # start simulating some data
    n_V = 50
    n_C = np.size(design.design_task,axis=1)
    n_T = design.n_TR

    noise_bot = 0.5
    noise_top = 5.0
    noise_level = np.random.rand(n_V)*(noise_top-noise_bot)+noise_bot
    # noise level is random.

    # AR(1) coefficient
    rho1_top = 0.8
    rho1_bot = -0.2
    rho1 = np.random.rand(n_V)*(rho1_top-rho1_bot)+rho1_bot

    # generating noise
    noise = np.zeros([n_T,n_V])
    noise[0,:] = np.random.randn(n_V) * noise_level / np.sqrt(1-rho1**2)
    for i_t in range(1,n_T):
        noise[i_t,:] = noise[i_t-1,:] * rho1 +  np.random.randn(n_V) * noise_level

    
    # ideal covariance matrix
    ideal_cov = np.zeros([n_C,n_C])
    ideal_cov = np.eye(n_C)*0.6
    ideal_cov[0:4,0:4] = 0.2
    for cond in range(0,4):
        ideal_cov[cond,cond] = 2
    ideal_cov[5:9,5:9] = 0.9
    for cond in range(5,9):
        ideal_cov[cond,cond] = 1
    idx = np.where(np.sum(np.abs(ideal_cov),axis=0)>0)[0]
    L_full = np.linalg.cholesky(ideal_cov)        

    # generating signal
    snr_level = 5.0 # test with high SNR    
    # snr = np.random.rand(n_V)*(snr_top-snr_bot)+snr_bot
    # Notice that accurately speaking this is not snr. the magnitude of signal depends
    # not only on beta but also on x.
    inten = np.random.rand(n_V) * 20.0

    # parameters of Gaussian process to generate pseuso SNR
    tau = 1.0
    smooth_width = 5.0
    inten_kernel = 1.0
    
    coords = np.arange(0,n_V)[:,None]

    dist2 = np.square(coords-coords.T)

    inten_tile = np.tile(inten,[n_V,1])
    inten_diff2 = (inten_tile-inten_tile.T)**2

    K = np.exp(-dist2/smooth_width**2/2.0 -inten_diff2/inten_kernel**2/2.0) * tau**2 + np.eye(n_V)*tau**2*0.001

    L = np.linalg.cholesky(K)
    snr = np.exp(np.dot(L,np.random.randn(n_V))) * snr_level
    sqrt_v = noise_level*snr
    betas_simulated = np.dot(L_full,np.random.randn(n_C,n_V)) * sqrt_v
    signal = np.dot(design.design_task,betas_simulated)

    # Adding noise to signal as data
    Y = signal + noise + inten


    scan_onsets = np.linspace(0,design.n_TR,num=n_run+1)


    # Test fitting with GP prior.
<<<<<<< HEAD
    brsa = BRSA(GP_space=True,GP_inten=True,verbose=False,n_iter = 5,init_iter=10,auto_nuisance=False, tol=2e-3)
=======
    brsa = BRSA(GP_space=True,GP_inten=True,verbose=False,n_iter = 5,auto_nuisance=False)
>>>>>>> ab60664f

    # We also test that it can detect baseline regressor included in the design matrix for task conditions
    wrong_design = np.insert(design.design_task, 0, 1, axis=1)
    with pytest.raises(ValueError) as excinfo:
        brsa.fit(X=Y, design=wrong_design, scan_onsets=scan_onsets,
             coords=coords, inten=inten)
    assert 'Your design matrix appears to have included baseline time series.' in str(excinfo.value)
    # Now we fit with the correct design matrix.
    brsa.fit(X=Y, design=design.design_task, scan_onsets=scan_onsets,
             coords=coords, inten=inten)
    
    # Check that result is significantly correlated with the ideal covariance matrix
    u_b = brsa.U_
    u_i = ideal_cov
    p = scipy.stats.spearmanr(u_b[np.tril_indices_from(u_b)],
                              u_i[np.tril_indices_from(u_i)])[1]
    assert p < 0.01, "Fitted covariance matrix does not correlate with ideal covariance matrix!"
    # check that the recovered SNRs makes sense
    p = scipy.stats.pearsonr(brsa.nSNR_,snr)[1]
    assert p < 0.01, "Fitted SNR does not correlate with simulated SNR!"
    assert np.isclose(np.mean(np.log(brsa.nSNR_)),0), "nSNR_ not normalized!"
    p = scipy.stats.pearsonr(brsa.sigma_,noise_level)[1]
    assert p < 0.01, "Fitted noise level does not correlate with simulated noise level!"
    p = scipy.stats.pearsonr(brsa.rho_,rho1)[1]
    assert p < 0.01, "Fitted AR(1) coefficient does not correlate with simulated values!"

    noise_new = np.zeros([n_T,n_V])
    noise_new[0,:] = np.random.randn(n_V) * noise_level / np.sqrt(1-rho1**2)
    for i_t in range(1,n_T):
        noise_new[i_t,:] = noise_new[i_t-1,:] * rho1 +  np.random.randn(n_V) * noise_level

    Y_new = signal + noise_new + inten
    ts, ts0 = brsa.transform(Y_new,scan_onsets=scan_onsets)
    p = scipy.stats.pearsonr(ts[:, 0],design.design_task[:, 0])[1]
    assert p < 0.05, "Recovered time series does not correlate with true time series!"
    assert np.shape(ts) == (n_T, n_C) and np.shape(ts0) == (n_T, 1),\
        "Wrong shape in returned time series by transform function!"
    
    [score, score_null] = brsa.score(X=Y_new, design=design.design_task, scan_onsets=scan_onsets)
    assert score > score_null, "Full model does not win over null model on data containing signal"
    
    [score, score_null] = brsa.score(X=noise_new+inten, design=design.design_task, scan_onsets=scan_onsets)
    assert score < score_null, "Null model does not win over full model on data without signal"

    # Test fitting with lower rank, nuisance regressors and without GP prior
    rank = n_C - 1
    n_nureg = 1
    brsa = BRSA(rank=rank,n_nureg=n_nureg, tol=2e-3, n_iter=4,init_iter=4)
    brsa.fit(X=Y, design=design.design_task, scan_onsets=scan_onsets)
    # u_b = brsa.U_
    u_i = ideal_cov
    p = scipy.stats.spearmanr(u_b[np.tril_indices_from(u_b)],u_i[np.tril_indices_from(u_i)])[1]
    assert p < 0.01, "Fitted covariance matrix does not correlate with ideal covariance matrix!"
    # check that the recovered SNRs makes sense
    p = scipy.stats.pearsonr(brsa.nSNR_,snr)[1]
    assert p < 0.01, "Fitted SNR does not correlate with simulated SNR!"
    assert np.isclose(np.mean(np.log(brsa.nSNR_)),0), "nSNR_ not normalized!"
    p = scipy.stats.pearsonr(brsa.sigma_,noise_level)[1]
    assert p < 0.01, "Fitted noise level does not correlate with simulated noise level!"
    p = scipy.stats.pearsonr(brsa.rho_,rho1)[1]
    assert p < 0.01, "Fitted AR(1) coefficient does not correlate with simulated values!"

    assert not hasattr(brsa,'bGP_') and not hasattr(brsa,'lGPspace_') and not hasattr(brsa,'lGPinten_'),\
        'the BRSA object should not have parameters of GP if GP is not requested.'
    # GP parameters are not set if not requested
<<<<<<< HEAD
    assert brsa.beta0_.shape[0] == n_nureg + 1, 'Shape of beta0 incorrect'
=======
    assert brsa.beta0_.shape[0] == n_nureg, 'Shape of beta0 incorrect'
>>>>>>> ab60664f
    p = scipy.stats.pearsonr(brsa.beta0_[0,:],inten)[1]
    assert p < 0.05, 'recovered beta0 does not correlate with the baseline of voxels.'
    assert np.shape(brsa.L_) == (n_C, rank), 'Cholesky factor should have shape of (n_C, rank)'

    # Test fitting with GP over just spatial coordinates.
    brsa = BRSA(GP_space=True, DC_single=False, tol=2e-3, n_iter=4,init_iter=4)
    brsa.fit(X=Y, design=design.design_task, scan_onsets=scan_onsets, coords=coords)
    # # Check that result is significantly correlated with the ideal covariance matrix
    u_b = brsa.U_
    u_i = ideal_cov
    p = scipy.stats.spearmanr(u_b[np.tril_indices_from(u_b)],u_i[np.tril_indices_from(u_i)])[1]
    assert p < 0.01, "Fitted covariance matrix does not correlate with ideal covariance matrix!"
    # check that the recovered SNRs makes sense
    p = scipy.stats.pearsonr(brsa.nSNR_,snr)[1]
    assert p < 0.01, "Fitted SNR does not correlate with simulated SNR!"
    assert np.isclose(np.mean(np.log(brsa.nSNR_)),0), "nSNR_ not normalized!"
    p = scipy.stats.pearsonr(brsa.sigma_,noise_level)[1]
    assert p < 0.01, "Fitted noise level does not correlate with simulated noise level!"
    p = scipy.stats.pearsonr(brsa.rho_,rho1)[1]
    assert p < 0.01, "Fitted AR(1) coefficient does not correlate with simulated values!"
    assert not hasattr(brsa,'lGPinten_'),\
        'the BRSA object should not have parameters of lGPinten_ if only smoothness in space is requested.'
    # GP parameters are not set if not requested


def test_gradient():
    from brainiak.reprsimil.brsa import BRSA
    import brainiak.utils.utils as utils
    import scipy.stats
    import numpy as np
    import os.path
    import numdifftools as nd

    np.random.seed(100)
    file_path = os.path.join(os.path.dirname(__file__), "example_design.1D")
    # Load an example design matrix
    design = utils.ReadDesign(fname=file_path)
    n_run = 4
    # concatenate it by 4 times, mimicking 4 runs of itenditcal timing
    design.design_task = np.tile(design.design_task[:,:-1],[n_run,1])
    design.n_TR = design.n_TR * n_run

    # start simulating some data
    n_V = 30
    n_C = np.size(design.design_task,axis=1)
    n_T = design.n_TR

    noise_bot = 0.5
    noise_top = 1.5
    noise_level = np.random.rand(n_V)*(noise_top-noise_bot)+noise_bot
    # noise level is random.

    # AR(1) coefficient
    rho1_top = 0.8
    rho1_bot = -0.2
    rho1 = np.random.rand(n_V)*(rho1_top-rho1_bot)+rho1_bot

    # generating noise
    noise = np.zeros([n_T,n_V])
    noise[0,:] = np.random.randn(n_V) * noise_level / np.sqrt(1-rho1**2)
    for i_t in range(1,n_T):
        noise[i_t,:] = noise[i_t-1,:] * rho1 +  np.random.randn(n_V) * noise_level

    # ideal covariance matrix
    ideal_cov = np.zeros([n_C,n_C])
    ideal_cov = np.eye(n_C)*0.6
    ideal_cov[0,0] = 0.2
    ideal_cov[5:9,5:9] = 0.6
    for cond in range(5,9):
        ideal_cov[cond,cond] = 1
    idx = np.where(np.sum(np.abs(ideal_cov),axis=0)>0)[0]
    L_full = np.linalg.cholesky(ideal_cov)

    # generating signal
    snr_level = 5.0 # test with high SNR
    inten = np.random.randn(n_V) * 20.0

    # parameters of Gaussian process to generate pseuso SNR
    tau = 0.8
    smooth_width = 5.0
    inten_kernel = 1.0

    coords = np.arange(0,n_V)[:,None]

    dist2 = np.square(coords-coords.T)

    inten_tile = np.tile(inten,[n_V,1])
    inten_diff2 = (inten_tile-inten_tile.T)**2

    K = np.exp(-dist2/smooth_width**2/2.0 -inten_diff2/inten_kernel**2/2.0) * tau**2 + np.eye(n_V)*tau**2*0.001

    L = np.linalg.cholesky(K)
    snr = np.exp(np.dot(L,np.random.randn(n_V))) * snr_level
    # Notice that accurately speaking this is not snr. the magnitude of signal depends
    # not only on beta but also on x.
    sqrt_v = noise_level*snr
    betas_simulated = np.dot(L_full,np.random.randn(n_C,n_V)) * sqrt_v
    signal = np.dot(design.design_task,betas_simulated)

    # Adding noise to signal as data
    Y = signal + noise

    scan_onsets = np.linspace(0,design.n_TR,num=n_run+1)

    # Test fitting with GP prior.
    brsa = BRSA(GP_space=True,GP_inten=True,verbose=False,rank=n_C)

    # Additionally, we test the generation of re-used terms.
    X0 = np.ones(n_T)[:, None]
    D, F, run_TRs, n_run_returned = brsa._prepare_DF(
        n_T, scan_onsets=scan_onsets)
    assert np.shape(D) == (n_T, n_T), 'D has wrong shape'
    assert np.shape(F) == (n_T, n_T), 'F has wrong shape'
    assert np.sum(D) == (n_T - n_run) * 2, 'D is initialized incorrectly.'
    assert np.sum(F) == n_T - n_run * 2, 'F is initialized incorrectly.'
    assert n_run_returned == n_run, 'There is mistake in counting number of runs'
    assert np.sum(run_TRs) == n_T, 'The segmentation of the total experiment duration is wrong'
    XTY, XTDY, XTFY, YTY_diag, YTDY_diag, YTFY_diag, XTX, \
        XTDX, XTFX = brsa._prepare_data_XY(design.design_task, Y, D, F)
    X0TX0, X0TDX0, X0TFX0, XTX0, XTDX0, XTFX0, \
        X0TY, X0TDY, X0TFY, X0, X_base, n_X0, idx_DC \
        = brsa._prepare_data_XYX0(
            design.design_task, Y, X0, np.random.randn(n_T)[:, None], D, F, run_TRs, no_DC=False)
    assert np.shape(XTY) == (n_C, n_V) and np.shape(XTDY) == (n_C, n_V) \
        and np.shape(XTFY) == (n_C, n_V),\
        'Dimension of XTY etc. returned from _prepare_data is wrong'
    assert np.ndim(YTY_diag) == 1 and np.ndim(YTDY_diag) == 1 and np.ndim(YTFY_diag) == 1,\
        'Dimension of YTY_diag etc. returned from _prepare_data is wrong'
    assert np.ndim(XTX) == 2 and np.ndim(XTDX) == 2 and np.ndim(XTFX) == 2,\
        'Dimension of XTX etc. returned from _prepare_data is wrong'
    assert np.ndim(X0TX0) == 2 and np.ndim(X0TDX0) == 2 and np.ndim(X0TFX0) == 2,\
        'Dimension of X0TX0 etc. returned from _prepare_data is wrong'
    assert np.ndim(XTX0) == 2 and np.ndim(XTDX0) == 2 and np.ndim(XTFX0) == 2,\
        'Dimension of XTX0 etc. returned from _prepare_data is wrong'
    assert np.ndim(X0TY) == 2 and np.ndim(X0TDY) == 2 and np.ndim(X0TFY) == 2,\
        'Dimension of X0TY etc. returned from _prepare_data is wrong'
    assert np.shape(X0) == (n_T, n_X0) and np.shape(X_base) == (n_T, np.size(idx_DC)) and np.max(idx_DC) < n_X0\
        and  np.size(idx_DC) + 1 == n_X0,\
        'Dimension of X0 or X_base, or n_X0 or indices of DC components are wrong.'
    l_idx = np.tril_indices(n_C)
    n_l = np.size(l_idx[0])


    # Make sure all the fields are in the indices.
    idx_param_sing, idx_param_fitU, idx_param_fitV = brsa._build_index_param(n_l, n_V, 2)
    assert 'Cholesky' in idx_param_sing and 'a1' in idx_param_sing, \
        'The dictionary for parameter indexing misses some keys'
    assert 'Cholesky' in idx_param_fitU and 'a1' in idx_param_fitU, \
        'The dictionary for parameter indexing misses some keys'
    assert 'log_SNR2' in idx_param_fitV and 'c_space' in idx_param_fitV \
        and 'c_inten' in idx_param_fitV and 'c_both' in idx_param_fitV, \
        'The dictionary for parameter indexing misses some keys'
    
    # Initial parameters are correct parameters with some perturbation
    param0_fitU = np.random.randn(n_l+n_V) * 0.1
    param0_fitV = np.random.randn(n_V+1) * 0.1
    param0_sing = np.random.randn(n_l+1) * 0.1
    param0_sing[idx_param_sing['a1']] += np.mean(np.tan(rho1 * np.pi / 2))
    param0_fitV[idx_param_fitV['log_SNR2']] += np.log(snr[:n_V-1])*2
    param0_fitV[idx_param_fitV['c_space']] += np.log(smooth_width)*2
    param0_fitV[idx_param_fitV['c_inten']] += np.log(inten_kernel)*2

    # test if the gradients are correct
    # log likelihood and derivative of the _singpara function

    ll0, deriv0 = brsa._loglike_AR1_singpara(param0_sing, XTX, XTDX, XTFX, YTY_diag, YTDY_diag, YTFY_diag,
                                             XTY, XTDY, XTFY, X0TX0, X0TDX0, X0TFX0,
                                             XTX0, XTDX0, XTFX0, X0TY, X0TDY, X0TFY, 
                                             l_idx, n_C, n_T, n_V, n_run, n_X0,
                                             idx_param_sing)
    # We test the gradient to the Cholesky factor
    vec = np.zeros(np.size(param0_sing))
    vec[idx_param_sing['Cholesky'][0]] = 1
    dd = nd.directionaldiff(lambda x: brsa._loglike_AR1_singpara(x, XTX, XTDX, XTFX, YTY_diag, YTDY_diag, YTFY_diag,
                                                                 XTY, XTDY, XTFY, X0TX0, X0TDX0, X0TFX0,
                                                                 XTX0, XTDX0, XTFX0, X0TY, X0TDY, X0TFY,
                                                                 l_idx, n_C, n_T, n_V, n_run, n_X0,
                                                                 idx_param_sing)[0],
                            param0_sing, vec)
    assert np.isclose(dd, np.dot(deriv0, vec), rtol=1e-5), 'gradient of singpara wrt Cholesky is incorrect'

    # We test the gradient to a1
    vec = np.zeros(np.size(param0_sing))
    vec[idx_param_sing['a1']] = 1
    dd = nd.directionaldiff(lambda x: brsa._loglike_AR1_singpara(x, XTX, XTDX, XTFX, YTY_diag, YTDY_diag, YTFY_diag,
                                                                 XTY, XTDY, XTFY, X0TX0, X0TDX0, X0TFX0,
                                                                 XTX0, XTDX0, XTFX0, X0TY, X0TDY, X0TFY,
                                                                 l_idx, n_C, n_T, n_V, n_run, n_X0,
                                                                 idx_param_sing)[0],
                            param0_sing, vec)
    assert np.isclose(dd, np.dot(deriv0, vec), rtol=1e-5), 'gradient of singpara wrt a1 is incorrect'


    
    # log likelihood and derivative of the fitU function.
    ll0, deriv0 = brsa._loglike_AR1_diagV_fitU(param0_fitU, XTX, XTDX, XTFX, YTY_diag, YTDY_diag, YTFY_diag,
                                               XTY, XTDY, XTFY, X0TX0, X0TDX0, X0TFX0,
                                               XTX0, XTDX0, XTFX0, X0TY, X0TDY, X0TFY,
                                               np.log(snr)*2, l_idx,n_C,n_T,n_V,n_run,n_X0,idx_param_fitU,n_C)

    
    # We test the gradient wrt the reparametrization of AR(1) coefficient of noise.
    vec = np.zeros(np.size(param0_fitU))
    vec[idx_param_fitU['a1'][0]] = 1
    dd = nd.directionaldiff(lambda x: brsa._loglike_AR1_diagV_fitU(x, XTX, XTDX, XTFX, YTY_diag, YTDY_diag, YTFY_diag,
                                                                   XTY, XTDY, XTFY, X0TX0, X0TDX0, X0TFX0,
                                                                   XTX0, XTDX0, XTFX0, X0TY, X0TDY, X0TFY,
                                                                   np.log(snr)*2, l_idx, n_C, n_T, n_V, n_run, n_X0,
                                                                   idx_param_fitU, n_C)[0], param0_fitU, vec)
    assert np.isclose(dd, np.dot(deriv0,vec), rtol=1e-5), 'gradient of fitU wrt to AR(1) coefficient incorrect'

    # We test if the numerical and analytical gradient wrt to the first element of Cholesky factor is correct
    vec = np.zeros(np.size(param0_fitU))
    vec[idx_param_fitU['Cholesky'][0]] = 1
    dd = nd.directionaldiff(lambda x: brsa._loglike_AR1_diagV_fitU(x, XTX, XTDX, XTFX, YTY_diag, YTDY_diag, YTFY_diag,
                                                                   XTY, XTDY, XTFY, X0TX0, X0TDX0, X0TFX0,
                                                                   XTX0, XTDX0, XTFX0, X0TY, X0TDY, X0TFY,
                                                                   np.log(snr)*2, l_idx, n_C, n_T, n_V, n_run,n_X0,
                                                                   idx_param_fitU, n_C)[0], param0_fitU, vec)
    assert np.isclose(dd, np.dot(deriv0,vec), rtol=1e-5), 'gradient of fitU wrt Cholesky factor incorrect'


    # Test on a random direction
    vec = np.random.randn(np.size(param0_fitU))
    vec = vec / np.linalg.norm(vec)
    dd = nd.directionaldiff(lambda x: brsa._loglike_AR1_diagV_fitU(x, XTX, XTDX, XTFX, YTY_diag, YTDY_diag, YTFY_diag,
                                                                   XTY, XTDY, XTFY, X0TX0, X0TDX0, X0TFX0,
                                                                   XTX0, XTDX0, XTFX0, X0TY, X0TDY, X0TFY, 
                                                                   np.log(snr)*2, l_idx, n_C, n_T, n_V, n_run, n_X0,
                                                                   idx_param_fitU, n_C)[0], param0_fitU, vec)
    assert np.isclose(dd, np.dot(deriv0,vec), rtol=1e-5), 'gradient of fitU incorrect'


    # We test the gradient of _fitV wrt to log(SNR^2) assuming no GP prior.
    X0TAX0, XTAX0, X0TAY, X0TAX0_i, \
        XTAcorrX, XTAcorrY, YTAcorrY, LTXTAcorrY, XTAcorrXL, LTXTAcorrXL = \
        brsa._calc_sandwidge(XTY, XTDY, XTFY, 
                             YTY_diag, YTDY_diag, YTFY_diag,
                             XTX, XTDX, XTFX,
                             X0TX0, X0TDX0, X0TFX0,
                             XTX0, XTDX0, XTFX0,
                             X0TY, X0TDY, X0TFY,
                             L_full, rho1, n_V, n_X0)
    assert np.shape(XTAcorrX) == (n_V, n_C, n_C), 'Dimension of XTAcorrX is wrong by _calc_sandwidge()'
    assert XTAcorrY.shape == XTY.shape, 'Shape of XTAcorrY is wrong by _calc_sandwidge()'
    assert YTAcorrY.shape == YTY_diag.shape, 'Shape of YTAcorrY is wrong by _calc_sandwidge()'
    assert np.shape(X0TAX0) == (n_V, n_X0, n_X0), 'Dimension of X0TAX0 is wrong by _calc_sandwidge()'
    assert np.shape(XTAX0) == (n_V, n_C, n_X0), 'Dimension of XTAX0 is wrong by _calc_sandwidge()'
    assert X0TAY.shape == X0TY.shape, 'Shape of X0TAX0 is wrong by _calc_sandwidge()'
    assert np.all(np.isfinite(X0TAX0_i)), 'Inverse of X0TAX0 includes NaN or Inf'
    ll0, deriv0 = brsa._loglike_AR1_diagV_fitV(param0_fitV[idx_param_fitV['log_SNR2']],
                                               X0TAX0, XTAX0, X0TAY,
                                               X0TAX0_i, XTAcorrX, XTAcorrY, YTAcorrY, 
                                               LTXTAcorrY, XTAcorrXL, LTXTAcorrXL,
                                               L_full[l_idx], np.tan(rho1*np.pi/2),
                                               l_idx,n_C,n_T,n_V,n_run,n_X0,
                                               idx_param_fitV,n_C,False,False)
    vec = np.zeros(np.size(param0_fitV[idx_param_fitV['log_SNR2']]))
    vec[idx_param_fitV['log_SNR2'][0]] = 1
    dd = nd.directionaldiff(lambda x: brsa._loglike_AR1_diagV_fitV(x, X0TAX0, XTAX0, X0TAY,
                                                                   X0TAX0_i, XTAcorrX, XTAcorrY, YTAcorrY, 
                                                                   LTXTAcorrY, XTAcorrXL, LTXTAcorrXL,
                                                                   L_full[l_idx], np.tan(rho1*np.pi/2),
                                                                   l_idx, n_C, n_T, n_V, n_run, n_X0,
                                                                   idx_param_fitV, n_C, False, False)[0],
                            param0_fitV[idx_param_fitV['log_SNR2']], vec)
    assert np.isclose(dd, np.dot(deriv0,vec), rtol=1e-5), 'gradient of fitV wrt log(SNR2) incorrect for model without GP'

    # We test the gradient of _fitV wrt to log(SNR^2) assuming GP prior.
    ll0, deriv0 = brsa._loglike_AR1_diagV_fitV(param0_fitV, X0TAX0, XTAX0, X0TAY,
                                               X0TAX0_i, XTAcorrX, XTAcorrY, YTAcorrY, 
                                               LTXTAcorrY, XTAcorrXL, LTXTAcorrXL,
                                               L_full[l_idx], np.tan(rho1*np.pi/2),
                                               l_idx,n_C,n_T,n_V,n_run,n_X0,
                                               idx_param_fitV,n_C,True,True,
                                               dist2,inten_diff2,100,100)
    vec = np.zeros(np.size(param0_fitV))
    vec[idx_param_fitV['log_SNR2'][0]] = 1
    dd = nd.directionaldiff(lambda x: brsa._loglike_AR1_diagV_fitV(x, X0TAX0, XTAX0, X0TAY,
                                                                   X0TAX0_i, XTAcorrX, XTAcorrY, YTAcorrY, 
                                                                   LTXTAcorrY, XTAcorrXL, LTXTAcorrXL,
                                                                   L_full[l_idx], np.tan(rho1*np.pi/2),
                                                                   l_idx, n_C, n_T, n_V, n_run, n_X0,
                                                                   idx_param_fitV, n_C, True, True,
                                                                   dist2, inten_diff2,
                                                                   100, 100)[0], param0_fitV, vec)
    assert np.isclose(dd, np.dot(deriv0,vec), rtol=1e-5), 'gradient of fitV srt log(SNR2) incorrect for model with GP'

    # We test the graident wrt spatial length scale parameter of GP prior
    vec = np.zeros(np.size(param0_fitV))
    vec[idx_param_fitV['c_space']] = 1
    dd = nd.directionaldiff(lambda x: brsa._loglike_AR1_diagV_fitV(x, X0TAX0, XTAX0, X0TAY,
                                                                   X0TAX0_i, XTAcorrX, XTAcorrY, YTAcorrY, 
                                                                   LTXTAcorrY, XTAcorrXL, LTXTAcorrXL,
                                                                   L_full[l_idx], np.tan(rho1*np.pi/2),
                                                                   l_idx, n_C, n_T, n_V, n_run, n_X0,
                                                                   idx_param_fitV, n_C, True, True,
                                                                   dist2, inten_diff2,
                                                                   100, 100)[0], param0_fitV, vec)
    assert np.isclose(dd, np.dot(deriv0,vec), rtol=1e-5), 'gradient of fitV wrt spatial length scale of GP incorrect'

    # We test the graident wrt intensity length scale parameter of GP prior
    vec = np.zeros(np.size(param0_fitV))
    vec[idx_param_fitV['c_inten']] = 1
    dd = nd.directionaldiff(lambda x: brsa._loglike_AR1_diagV_fitV(x, X0TAX0, XTAX0, X0TAY,
                                                                   X0TAX0_i, XTAcorrX, XTAcorrY, YTAcorrY, 
                                                                   LTXTAcorrY, XTAcorrXL, LTXTAcorrXL,
                                                                   L_full[l_idx], np.tan(rho1*np.pi/2),
                                                                   l_idx, n_C, n_T, n_V, n_run, n_X0,
                                                                   idx_param_fitV, n_C, True, True,
                                                                   dist2, inten_diff2,
                                                                   100, 100)[0], param0_fitV, vec)
    assert np.isclose(dd, np.dot(deriv0,vec), rtol=1e-5), 'gradient of fitV wrt intensity length scale of GP incorrect'

    # We test the graident on a random direction
    vec = np.random.randn(np.size(param0_fitV))
    vec = vec / np.linalg.norm(vec)
    dd = nd.directionaldiff(lambda x: brsa._loglike_AR1_diagV_fitV(x, X0TAX0, XTAX0, X0TAY,
                                                                   X0TAX0_i, XTAcorrX, XTAcorrY, YTAcorrY, 
                                                                   LTXTAcorrY, XTAcorrXL, LTXTAcorrXL,
                                                                   L_full[l_idx], np.tan(rho1*np.pi/2),
                                                                   l_idx, n_C, n_T, n_V, n_run, n_X0,
                                                                   idx_param_fitV, n_C, True, True,
                                                                   dist2, inten_diff2,
                                                                   100, 100)[0], param0_fitV, vec)
    assert np.isclose(dd, np.dot(deriv0,vec), rtol=1e-5), 'gradient of fitV incorrect'

<|MERGE_RESOLUTION|>--- conflicted
+++ resolved
@@ -46,11 +46,7 @@
     design = utils.ReadDesign(fname=file_path)
 
 
-<<<<<<< HEAD
-    # concatenate it by 3 times, mimicking 3 runs of itenditcal timing
-=======
     # concatenate it by 2 times, mimicking 2 runs of itenditcal timing
->>>>>>> ab60664f
     n_run = 2
     design.design_task = np.tile(design.design_task[:,:-1],[n_run,1])
     design.n_TR = design.n_TR * n_run
@@ -124,11 +120,7 @@
 
 
     # Test fitting with GP prior.
-<<<<<<< HEAD
     brsa = BRSA(GP_space=True,GP_inten=True,verbose=False,n_iter = 5,init_iter=10,auto_nuisance=False, tol=2e-3)
-=======
-    brsa = BRSA(GP_space=True,GP_inten=True,verbose=False,n_iter = 5,auto_nuisance=False)
->>>>>>> ab60664f
 
     # We also test that it can detect baseline regressor included in the design matrix for task conditions
     wrong_design = np.insert(design.design_task, 0, 1, axis=1)
@@ -194,11 +186,7 @@
     assert not hasattr(brsa,'bGP_') and not hasattr(brsa,'lGPspace_') and not hasattr(brsa,'lGPinten_'),\
         'the BRSA object should not have parameters of GP if GP is not requested.'
     # GP parameters are not set if not requested
-<<<<<<< HEAD
     assert brsa.beta0_.shape[0] == n_nureg + 1, 'Shape of beta0 incorrect'
-=======
-    assert brsa.beta0_.shape[0] == n_nureg, 'Shape of beta0 incorrect'
->>>>>>> ab60664f
     p = scipy.stats.pearsonr(brsa.beta0_[0,:],inten)[1]
     assert p < 0.05, 'recovered beta0 does not correlate with the baseline of voxels.'
     assert np.shape(brsa.L_) == (n_C, rank), 'Cholesky factor should have shape of (n_C, rank)'
