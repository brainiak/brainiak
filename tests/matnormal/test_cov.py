--- conflicted
+++ resolved
@@ -2,23 +2,6 @@
 import numpy as np
 from numpy.testing import assert_allclose
 from scipy.stats import norm, wishart, invgamma, invwishart
-<<<<<<< HEAD
-from brainiak.matnormal.covs import (CovIdentity,
-                                     CovAR1,
-                                     CovIsotropic,
-                                     CovDiagonal,
-                                     CovDiagonalGammaPrior,
-                                     CovUnconstrainedCholesky,
-                                     CovUnconstrainedCholeskyWishartReg,
-                                     CovUnconstrainedInvCholesky,
-                                     CovKroneckerFactored,
-                                     CovScaleMixin)
-import tensorflow as tf
-import pytest
-import logging
-
-logging.basicConfig(level=logging.DEBUG)
-=======
 
 import tensorflow as tf
 
@@ -33,7 +16,6 @@
     CovUnconstrainedInvCholesky,
     CovKroneckerFactored,
 )
->>>>>>> 0022cc75
 
 # X is m x n, so A sould be m x p
 
@@ -323,12 +305,9 @@
 
     with pytest.raises(RuntimeError):
         CovUnconstrainedInvCholesky(invSigma=np.eye(3), size=4)
-
-<<<<<<< HEAD
-        logdet_np, sinv_np, sinvx_np = logdet_sinv_np(X, cov_np)
-        assert_allclose(logdet_np, cov.logdet.eval(session=sess), rtol=rtol)
-        assert_allclose(sinvx_np, cov.solve(X_tf).eval(session=sess),
-                        rtol=rtol)
+    with pytest.raises(RuntimeError):
+        CovUnconstrainedInvCholesky()
+
 
 
 def test_CovScaleMixin():
@@ -352,8 +331,4 @@
             assert_allclose(logdet_np, covs[j].logdet.eval(
                 session=sess), rtol=rtol, atol=atol)
             assert_allclose(sinvx_np, covs[j].solve(
-                X_tf).eval(session=sess), rtol=rtol, atol=atol)
-=======
-    with pytest.raises(RuntimeError):
-        CovUnconstrainedInvCholesky()
->>>>>>> 0022cc75
+                X_tf).eval(session=sess), rtol=rtol, atol=atol)