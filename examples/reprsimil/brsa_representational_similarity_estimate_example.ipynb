--- conflicted
+++ resolved
@@ -677,11 +677,7 @@
     "\n",
     "plt.pcolor(np.reshape(brsa.beta0_[0,:], [ROI_edge, ROI_edge]))\n",
     "plt.title('Weights of the first recovered principal component in noise')\n",
-<<<<<<< HEAD
-    "plt.show()\n"
-=======
     "plt.show()"
->>>>>>> a08ac6ac
    ]
   }
  ],
